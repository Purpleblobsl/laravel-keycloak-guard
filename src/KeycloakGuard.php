<?php

namespace KeycloakGuard;

use Firebase\JWT\JWT;
use Illuminate\Contracts\Auth\Guard;
use Illuminate\Contracts\Auth\Authenticatable;
use Illuminate\Contracts\Auth\UserProvider;
use Illuminate\Http\Request;
use Illuminate\Support\Facades\Cache;
use Illuminate\Support\Facades\Http;
use Illuminate\Support\Facades\Log;
use KeycloakGuard\Exceptions\TokenException;
use KeycloakGuard\Exceptions\UserNotFoundException;
use KeycloakGuard\Exceptions\ResourceAccessNotAllowedException;

class KeycloakGuard implements Guard
{
    private $config;
    private $user;
    private $provider;
    private $decodedToken;

    public function __construct(UserProvider $provider, Request $request)
    {
        $this->config = config('keycloak');
        $this->user = null;
        $this->provider = $provider;
        $this->decodedToken = null;
        $this->request = $request;

        $this->authenticate($request);
    }

    /**
     * Decode token, validate and authenticate user
     *
     * @return mixed
     */

    private function authenticate(Request $req)
    {
        $publicKey = $this->config['realm_public_key'];

        try {
            $autorealm_configured = $this->config['autorealm_cookie'];
            if ($autorealm_configured != null) {
                // Check validation
                if (!is_array($autorealm_configured) ||
                    sizeof($autorealm_configured) != 2 ||
                    !is_string($autorealm_configured[0]) ||
                    !is_string($autorealm_configured[1])
                ) {
                    $msg = 'AutoRealm Cookie is not correctly configured in keycloak.php file';
                    Log::error($msg);
                    throw new TokenException($msg);
                }

                // Extract cookie value from Request
                $realm_cookie = $req->cookie($autorealm_configured[0]);
                if ($realm_cookie != null) {
                    $indicated_realm = null;
                    if (is_array($realm_cookie)) {
                        $indicated_realm = $realm_cookie[0];
                    } else {
                        $indicated_realm = $realm_cookie;
                    }

                    Log::debug("AutoRealm Cookie: $indicated_realm");

                    // Obtain signing keys from cache or server
                    $realm_keys = Cache::remember("keycloak-$indicated_realm-keys", 300, function() use ($autorealm_configured, $indicated_realm) {
                        $cert_url = "{$autorealm_configured[1]}/auth/realms/$indicated_realm/protocol/openid-connect/certs";
                        Log::notice("Retrieving realm [$indicated_realm] keys from $cert_url");
                        $response = Http::get($cert_url);
                        if ($response->successful()) {
                            if (isset($response['keys']) && is_array($response['keys'])) {
                                $keys_collection = [];
                                foreach ($response['keys'] as $key) {
                                    $cert = Token::buildPublicCert($key['x5c'][0]);
                                    $pkey = openssl_pkey_get_public($cert);
                                    if (is_bool($pkey) && $pkey == false) {
                                        Log::error("Error converting key wiht kid {$key['kid']} into a public key");
                                        Log::error(openssl_error_string());
                                        continue;
                                    }
                                    $details = openssl_pkey_get_details($pkey);
                                    $keys_collection[$key['kid']] = $details['key'];
                                }

                                return $keys_collection;
                            }
                        } else {
                            $msg = 'Error downloading certificates from IdMS';
                            Log::error($msg);
                            throw new TokenException($msg);
                        }
                    });

                    $this->decodedToken = JWT::decode($this->request->bearerToken(), $realm_keys, ['RS256']);
                } else {
                    $msg = 'AutoRealm Cookie configured, but did not found it';
                    Log::error($msg);
                    throw new TokenException($msg);
                }
            } else {
                $this->decodedToken = Token::decode($this->request->bearerToken(), $this->config['realm_public_key']);
            }



        } catch (\Exception $e) {
            throw new TokenException($e->getMessage());
        }

        if ($this->decodedToken) {
            $this->validate([
                $this->config['user_provider_credential'] => $this->decodedToken->{$this->config['token_principal_attribute']}
            ]);
        }
    }


    /**
     * Determine if the current user is authenticated.
     *
     * @return bool
     */
    public function check()
    {
        return !is_null($this->user());
    }

    /**
     * Determine if the guard has a user instance.
     *
     * @return bool
     */
    public function hasUser()
    {
        return !is_null($this->user());
    }

    /**
     * Determine if the current user is a guest.
     *
     * @return bool
     */
    public function guest()
    {
        return !$this->check();
    }

    /**
     * Get the currently authenticated user.
     *
     * @return \Illuminate\Contracts\Auth\Authenticatable|null
     */
    public function user()
    {
        if (is_null($this->user)) {
            return null;
        }

        if ($this->config['append_decoded_token']) {
            $this->user->token = $this->decodedToken;
        }

        return $this->user;
    }

<<<<<<< HEAD
    /**
     * Get the ID for the currently authenticated user.
     *
     * @return int|null
     */
    public function id()
    {
        if ($user = $this->user()) {
            return $this->user()->id;
        }
=======
    $this->setUser($user);

    return true;
  }

  /**
   * Set the current user.
   *
   * @param  \Illuminate\Contracts\Auth\Authenticatable  $user
   * @return void
   */
  public function setUser(Authenticatable $user)
  {
    $this->user = $user;
  }

  /**
   * Validate if authenticated user has a valid resource
   *
   * @return void
   */
  private function validateResources()
  {
    $token_resource_access = array_keys((array)($this->decodedToken->resource_access ?? []));
    $allowed_resources = explode(',', $this->config['allowed_resources']);

    if (count(array_intersect($token_resource_access, $allowed_resources)) == 0) {
      throw new ResourceAccessNotAllowedException("The decoded JWT token has not a valid `resource_access` allowed by API. Allowed resources by API: " . $this->config['allowed_resources']);
>>>>>>> c05feebe
    }

    /**
     * Validate a user's credentials.
     *
     * @param array $credentials
     * @return bool
     */
    public function validate(array $credentials = [], $recursive = false)
    {
        if (!$this->decodedToken) {
            return false;
        }

        $this->validateResources();

        if ($this->config['load_user_from_database']) {
            $user = $this->provider->retrieveByCredentials($credentials);

            if (!$user) {
                if ($this->config['user_auto_register'] && !$recursive) {
                    Log::debug("User of AT does not exists, calling User Auto Registration closure");
                    $this->config['user_auto_register']($this->decodedToken);

                    return $this->validate($credentials, true);
                } else {
                    throw new UserNotFoundException("User not found. Credentials: " . json_encode($credentials));
                }
            }
        } else {
            $class = $this->provider->getModel();
            $user = new $class();
        }

        $this->setUser($user);

        return true;
    }

    /**
     * Set the current user.
     *
     * @param \Illuminate\Contracts\Auth\Authenticatable $user
     * @return void
     */
    public function setUser(Authenticatable $user)
    {
        $this->user = $user;

        return $this;
    }

    /**
     * Validate if authenticated user has a valid resource
     *
     * @return void
     */
    private function validateResources()
    {
        $token_resource_access = array_keys((array)($this->decodedToken->resource_access ?? []));
        $allowed_resources = explode(',', $this->config['allowed_resources']);

        if (count(array_intersect($token_resource_access, $allowed_resources)) == 0) {
            throw new ResourceAccessNotAllowedException("The decoded JWT token has not a valid `resource_access` allowed by API. Allowed resources by API: " . $this->config['allowed_resources']);
        }
    }

    /**
     * Returns full decoded JWT token from athenticated user
     *
     * @return mixed|null
     */
    public function token()
    {
        return json_encode($this->decodedToken);
    }

    /**
     * Check if authenticated user has a especific role into resource
     * @param string $resource
     * @param string $role
     * @return bool
     */
    public function hasRole($resource, $role)
    {
        $token_resource_access = (array)$this->decodedToken->resource_access;
        if (array_key_exists($resource, $token_resource_access)) {
            $token_resource_values = (array)$token_resource_access[$resource];

            if (array_key_exists('roles', $token_resource_values) &&
                in_array($role, $token_resource_values['roles'])) {
                return true;
            }
        }
        return false;
    }
}<|MERGE_RESOLUTION|>--- conflicted
+++ resolved
@@ -169,7 +169,6 @@
         return $this->user;
     }
 
-<<<<<<< HEAD
     /**
      * Get the ID for the currently authenticated user.
      *
@@ -180,36 +179,6 @@
         if ($user = $this->user()) {
             return $this->user()->id;
         }
-=======
-    $this->setUser($user);
-
-    return true;
-  }
-
-  /**
-   * Set the current user.
-   *
-   * @param  \Illuminate\Contracts\Auth\Authenticatable  $user
-   * @return void
-   */
-  public function setUser(Authenticatable $user)
-  {
-    $this->user = $user;
-  }
-
-  /**
-   * Validate if authenticated user has a valid resource
-   *
-   * @return void
-   */
-  private function validateResources()
-  {
-    $token_resource_access = array_keys((array)($this->decodedToken->resource_access ?? []));
-    $allowed_resources = explode(',', $this->config['allowed_resources']);
-
-    if (count(array_intersect($token_resource_access, $allowed_resources)) == 0) {
-      throw new ResourceAccessNotAllowedException("The decoded JWT token has not a valid `resource_access` allowed by API. Allowed resources by API: " . $this->config['allowed_resources']);
->>>>>>> c05feebe
     }
 
     /**
@@ -259,7 +228,7 @@
     {
         $this->user = $user;
 
-        return $this;
+
     }
 
     /**
